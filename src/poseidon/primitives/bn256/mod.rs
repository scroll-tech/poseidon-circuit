--- conflicted
+++ resolved
@@ -25,15 +25,9 @@
 mod tests {
     use std::marker::PhantomData;
 
-<<<<<<< HEAD
     use halo2_proofs::ff::{Field, FromUniformBytes};
 
-    use crate::poseidon::primitives::p128pow5t3::P128Pow5T3;
-    use crate::poseidon::primitives::p128pow5t3_compact::P128Pow5T3CompactSpec;
-    use crate::poseidon::primitives::{permute, Spec};
-=======
     use crate::poseidon::primitives::{permute, P128Pow5T3, P128Pow5T3Compact, Spec};
->>>>>>> 5a8b2cf1
 
     use super::*;
 
