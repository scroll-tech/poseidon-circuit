use halo2_proofs::ff::{FromUniformBytes, PrimeField};
use std::marker::PhantomData;

<<<<<<< HEAD
pub use super::p128pow5t3::P128Pow5T3Constants;
=======
use halo2_proofs::arithmetic::FieldExt;

use super::p128pow5t3::P128Pow5T3Constants;
>>>>>>> 5a8b2cf1
use super::{Mds, Spec};

/// Poseidon-128 using the $x^5$ S-box, with a width of 3 field elements, and the
/// standard number of rounds for 128-bit security "with margin".
///
#[derive(Debug)]
pub struct P128Pow5T3Compact<Fp> {
    _marker: PhantomData<Fp>,
}

<<<<<<< HEAD
impl<Fp: P128Pow5T3Constants + FromUniformBytes<64> + Ord> Spec<Fp, 3, 2>
    for P128Pow5T3CompactSpec<Fp>
{
=======
impl<Fp: P128Pow5T3Constants> Spec<Fp, 3, 2> for P128Pow5T3Compact<Fp> {
>>>>>>> 5a8b2cf1
    fn full_rounds() -> usize {
        8
    }

    fn partial_rounds() -> usize {
        Fp::partial_rounds()
    }

    fn sbox(val: Fp) -> Fp {
        val.pow_vartime([5])
    }

    fn secure_mds() -> usize {
        unimplemented!()
    }

    fn constants() -> (Vec<[Fp; 3]>, Mds<Fp, 3>, Mds<Fp, 3>) {
        let (mut rc, mds, inv) = (Fp::round_constants(), Fp::mds(), Fp::mds_inv());

        let first_partial = Self::full_rounds() / 2;
        let after_partials = first_partial + Self::partial_rounds();

        // Propagate the constants of each partial round into the next.
        for i in first_partial..after_partials {
            // Extract the constants rc[i][1] and rc[i][2] that do not pass through the S-box.
            // Leave the value 0 in their place.
            // rc[i][0] stays in place.
            let rc_tail = vec_remove_tail(&mut rc[i]);

            // Pass forward through the MDS matrix.
            let rc_carry = mat_mul(&mds, &rc_tail);

            // Accumulate the carried constants into the next round.
            vec_accumulate(&mut rc[i + 1], &rc_carry);
        }
        // Now constants have accumulated into the next full round.

        (rc, mds, inv)
    }
}

fn mat_mul<Fp: PrimeField, const T: usize>(mat: &Mds<Fp, T>, input: &[Fp; T]) -> [Fp; T] {
    let mut out = [Fp::ZERO; T];
    #[allow(clippy::needless_range_loop)]
    for i in 0..T {
        for j in 0..T {
            out[i] += mat[i][j] * input[j];
        }
    }
    out
}

fn vec_accumulate<Fp: PrimeField, const T: usize>(a: &mut [Fp; T], b: &[Fp; T]) {
    for i in 0..T {
        a[i] += b[i];
    }
}

fn vec_remove_tail<Fp: PrimeField, const T: usize>(a: &mut [Fp; T]) -> [Fp; T] {
    let mut tail = [Fp::ZERO; T];
    for i in 1..T {
        tail[i] = a[i];
        a[i] = Fp::ZERO;
    }
    tail
}<|MERGE_RESOLUTION|>--- conflicted
+++ resolved
@@ -1,13 +1,7 @@
 use halo2_proofs::ff::{FromUniformBytes, PrimeField};
 use std::marker::PhantomData;
 
-<<<<<<< HEAD
-pub use super::p128pow5t3::P128Pow5T3Constants;
-=======
-use halo2_proofs::arithmetic::FieldExt;
-
 use super::p128pow5t3::P128Pow5T3Constants;
->>>>>>> 5a8b2cf1
 use super::{Mds, Spec};
 
 /// Poseidon-128 using the $x^5$ S-box, with a width of 3 field elements, and the
@@ -18,13 +12,9 @@
     _marker: PhantomData<Fp>,
 }
 
-<<<<<<< HEAD
 impl<Fp: P128Pow5T3Constants + FromUniformBytes<64> + Ord> Spec<Fp, 3, 2>
-    for P128Pow5T3CompactSpec<Fp>
+    for P128Pow5T3Compact<Fp>
 {
-=======
-impl<Fp: P128Pow5T3Constants> Spec<Fp, 3, 2> for P128Pow5T3Compact<Fp> {
->>>>>>> 5a8b2cf1
     fn full_rounds() -> usize {
         8
     }
