--- conflicted
+++ resolved
@@ -93,11 +93,7 @@
 
 /// The config for poseidon hash circuit
 #[derive(Clone, Debug)]
-<<<<<<< HEAD
-pub struct PoseidonHashConfig<Fp: PrimeField, PC: PermuteChip<Fp>> {
-=======
-pub struct SpongeConfig<Fp: FieldExt, PC: PermuteChip<Fp>> {
->>>>>>> 5a8b2cf1
+pub struct SpongeConfig<Fp: PrimeField, PC: PermuteChip<Fp>> {
     permute_config: PC::Config,
     hash_table: [Column<Advice>; 5],
     hash_table_aux: [Column<Advice>; 6],
@@ -351,11 +347,7 @@
 
 /// Represent the chip for Poseidon hash table
 #[derive(Debug)]
-<<<<<<< HEAD
-pub struct PoseidonHashChip<'d, Fp: PrimeField, const STEP: usize, PC: PermuteChip<Fp>> {
-=======
-pub struct SpongeChip<'d, Fp: FieldExt, const STEP: usize, PC: PermuteChip<Fp>> {
->>>>>>> 5a8b2cf1
+pub struct SpongeChip<'d, Fp: PrimeField, const STEP: usize, PC: PermuteChip<Fp>> {
     calcs: usize,
     nil_msg_hash: Option<Fp>,
     mpt_only: bool,
@@ -665,13 +657,8 @@
     }
 }
 
-<<<<<<< HEAD
 impl<Fp: PrimeField, const STEP: usize, PC: PermuteChip<Fp>> Chip<Fp>
-    for PoseidonHashChip<'_, Fp, STEP, PC>
-=======
-impl<Fp: FieldExt, const STEP: usize, PC: PermuteChip<Fp>> Chip<Fp>
     for SpongeChip<'_, Fp, STEP, PC>
->>>>>>> 5a8b2cf1
 {
     type Config = SpongeConfig<Fp, PC>;
     type Loaded = PoseidonHashTable<Fp>;
