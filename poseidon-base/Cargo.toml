[package]
name = "poseidon-base"
version = "0.1.0"
edition = "2021"

[dependencies]
lazy_static.workspace = true
bitvec.workspace = true
halo2curves.workspace = true
<<<<<<< HEAD
subtle = { workspace = true, optional = true }
=======
once_cell.workspace = true

subtle = { workspace = true, optional = true}
>>>>>>> 6cc36ab9

[dev-dependencies]
subtle.workspace = true

[features]
default = ["short"]
short = []
test = ["subtle"]<|MERGE_RESOLUTION|>--- conflicted
+++ resolved
@@ -7,13 +7,9 @@
 lazy_static.workspace = true
 bitvec.workspace = true
 halo2curves.workspace = true
-<<<<<<< HEAD
-subtle = { workspace = true, optional = true }
-=======
 once_cell.workspace = true
 
 subtle = { workspace = true, optional = true}
->>>>>>> 6cc36ab9
 
 [dev-dependencies]
 subtle.workspace = true
