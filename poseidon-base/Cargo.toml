[package]
name = "poseidon-base"
version = "0.1.0"
edition = "2021"

[dependencies]
lazy_static.workspace = true
bitvec.workspace = true
halo2curves.workspace = true
subtle.workspace = true
sp1-lib = { git = "https://github.com/scroll-tech/sp1.git", branch = "scroll-dev-0720", optional = true }

[features]
<<<<<<< HEAD
short = []
zkvm-hint = ["sp1-lib"]
=======
default = ["short"]
short = []
zkvm-hint = []
>>>>>>> 37fe3726
<|MERGE_RESOLUTION|>--- conflicted
+++ resolved
@@ -11,11 +11,6 @@
 sp1-lib = { git = "https://github.com/scroll-tech/sp1.git", branch = "scroll-dev-0720", optional = true }
 
 [features]
-<<<<<<< HEAD
-short = []
-zkvm-hint = ["sp1-lib"]
-=======
 default = ["short"]
 short = []
-zkvm-hint = []
->>>>>>> 37fe3726
+zkvm-hint = []